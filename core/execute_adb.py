--- conflicted
+++ resolved
@@ -890,13 +890,8 @@
     if click("assets/buttons/race_day_btn.png", minSearch=10):
         debug_print("[DEBUG] Race day button clicked, clicking OK button...")
         time.sleep(1.3)
-<<<<<<< HEAD
-        click("assets/buttons/ok_btn.png", confidence=0.5, minSearch=2)
-        time.sleep(0.5)
-=======
         click("assets/buttons/ok_btn.png", minSearch=1)
         time.sleep(1.0)  # Increased wait time
->>>>>>> 157cbb41
         
         # Try to find and click race button with better error handling
         race_clicked = False
